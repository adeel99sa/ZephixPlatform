--- conflicted
+++ resolved
@@ -76,7 +76,6 @@
   .badge-warning { background: #FFFBEB; color: #92400E; }
   .badge-danger { background: #FEF2F2; color: #7F1D1D; }
   .badge-info { background: var(--primary-50); color: #1E3A8A; }
-<<<<<<< HEAD
 
   /* AI Mapping Interface Styles */
   .ai-mapping-interface {
@@ -175,7 +174,6 @@
   .project-generation-confirmation {
     @apply w-full;
   }
-=======
 }
 
 /* AI Teaser Section animations */
@@ -194,5 +192,4 @@
 
 .animate-pulse-glow {
   animation: pulse-glow 2s ease-in-out infinite;
->>>>>>> dbc60364
 }